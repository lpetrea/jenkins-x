package cmd

import (
	"fmt"
	"io"
	"net/url"
	"os"
	"strconv"
	"strings"
	"time"

	"github.com/pkg/errors"

	"github.com/sirupsen/logrus"

	vaultoperatorclient "github.com/banzaicloud/bank-vaults/operator/pkg/client/clientset/versioned"
	"github.com/jenkins-x/golang-jenkins"
	"github.com/jenkins-x/jx/pkg/auth"
	"github.com/jenkins-x/jx/pkg/client/clientset/versioned"
	"github.com/jenkins-x/jx/pkg/gits"
	"github.com/jenkins-x/jx/pkg/helm"
	"github.com/jenkins-x/jx/pkg/log"
	core_v1 "k8s.io/api/core/v1"
	apiextensionsclientset "k8s.io/apiextensions-apiserver/pkg/client/clientset/clientset"
	metav1 "k8s.io/apimachinery/pkg/apis/meta/v1"

	"github.com/Pallinder/go-randomdata"
	"github.com/jenkins-x/jx/pkg/config"
	"github.com/jenkins-x/jx/pkg/kube"
	"github.com/jenkins-x/jx/pkg/table"
	"github.com/jenkins-x/jx/pkg/util"
	"github.com/spf13/cobra"
	"gopkg.in/AlecAivazis/survey.v1"
	"gopkg.in/AlecAivazis/survey.v1/terminal"
	gitcfg "gopkg.in/src-d/go-git.v4/config"
	"gopkg.in/yaml.v2"
	"k8s.io/apimachinery/pkg/apis/meta/v1"
	"k8s.io/client-go/kubernetes"
)

const (
	optionServerName        = "name"
	optionServerURL         = "url"
	optionBatchMode         = "batch-mode"
	optionVerbose           = "verbose"
	optionLogLevel          = "log-level"
	optionHeadless          = "headless"
	optionNoBrew            = "no-brew"
	optionInstallDeps       = "install-dependencies"
	optionSkipAuthSecMerge  = "skip-auth-secrets-merge"
	optionPullSecrets       = "pull-secrets"
	exposecontrollerVersion = "2.3.82"
	exposecontroller        = "exposecontroller"
	exposecontrollerChart   = "jenkins-x/exposecontroller"
)

// CommonOptions contains common options and helper methods
type CommonOptions struct {
	Factory                Factory
	In                     terminal.FileReader
	Out                    terminal.FileWriter
	Err                    io.Writer
	Cmd                    *cobra.Command
	Args                   []string
	BatchMode              bool
	Verbose                bool
	LogLevel               string
	Headless               bool
	NoBrew                 bool
	InstallDependencies    bool
	SkipAuthSecretsMerge   bool
	ServiceAccount         string
	Username               string
	ExternalJenkinsBaseURL string
	PullSecrets            string

	// common cached clients
	KubeClientCached    kubernetes.Interface
	apiExtensionsClient apiextensionsclientset.Interface
	currentNamespace    string
	devNamespace        string
	jxClient            versioned.Interface
	jenkinsClient       gojenkins.JenkinsClient
	GitClient           gits.Gitter
	helm                helm.Helmer
	Kuber               kube.Kuber
	vaultOperatorClient vaultoperatorclient.Interface

	Prow
}

type ServerFlags struct {
	ServerName string
	ServerURL  string
}

func (f *ServerFlags) IsEmpty() bool {
	return f.ServerName == "" && f.ServerURL == ""
}

func (c *CommonOptions) CreateTable() table.Table {
	return c.Factory.CreateTable(c.Out)
}

// NewCommonOptions a helper method to create a new CommonOptions instance
// pre configured in a specific devNamespace
func NewCommonOptions(devNamespace string, factory Factory) CommonOptions {
	return CommonOptions{
		Factory:          factory,
		Out:              os.Stdout,
		Err:              os.Stderr,
		currentNamespace: devNamespace,
		devNamespace:     devNamespace,
	}
}

// SetDevNamespace configures the current dev namespace
func (c *CommonOptions) SetDevNamespace(ns string) {
	c.devNamespace = ns
	c.currentNamespace = ns
}

// Debugf outputs the given text to the console if verbose mode is enabled
func (c *CommonOptions) Debugf(format string, a ...interface{}) {
	if c.Verbose {
		log.Infof(format, a...)
	}
}

func (options *CommonOptions) addCommonFlags(cmd *cobra.Command) {
	cmd.Flags().BoolVarP(&options.BatchMode, optionBatchMode, "b", false, "In batch mode the command never prompts for user input")
	cmd.Flags().BoolVarP(&options.Verbose, optionVerbose, "", false, "Enable verbose logging")
	cmd.Flags().StringVarP(&options.LogLevel, optionLogLevel, "", logrus.InfoLevel.String(), "Logging level. Possible values - panic, fatal, error, warning, info, debug.")
	cmd.Flags().BoolVarP(&options.Headless, optionHeadless, "", false, "Enable headless operation if using browser automation")
	cmd.Flags().BoolVarP(&options.NoBrew, optionNoBrew, "", false, "Disables the use of brew on macOS to install or upgrade command line dependencies")
	cmd.Flags().BoolVarP(&options.InstallDependencies, optionInstallDeps, "", false, "Should any required dependencies be installed automatically")
	cmd.Flags().BoolVarP(&options.SkipAuthSecretsMerge, optionSkipAuthSecMerge, "", false, "Skips merging a local git auth yaml file with any pipeline secrets that are found")
	cmd.Flags().StringVarP(&options.PullSecrets, optionPullSecrets, "", "", "The pull secrets the service account created should have (useful when deploying to your own private registry): provide multiple pull secrets by providing them in a singular block of quotes e.g. --pull-secrets \"foo, bar, baz\"")

	options.Cmd = cmd
}

func (o *CommonOptions) CreateApiExtensionsClient() (apiextensionsclientset.Interface, error) {
	var err error
	if o.apiExtensionsClient == nil {
		o.apiExtensionsClient, err = o.Factory.CreateApiExtensionsClient()
		if err != nil {
			return nil, err
		}
	}
	return o.apiExtensionsClient, nil
}

func (o *CommonOptions) KubeClient() (kubernetes.Interface, string, error) {
	if o.KubeClientCached == nil {
		kubeClient, currentNs, err := o.Factory.CreateClient()
		if err != nil {
			return nil, "", err
		}
		o.KubeClientCached = kubeClient
		o.currentNamespace = currentNs

	}
	return o.KubeClientCached, o.currentNamespace, nil
}

// KubeClientAndDevNamespace returns a kube client and the development namespace
func (o *CommonOptions) KubeClientAndDevNamespace() (kubernetes.Interface, string, error) {
	kubeClient, curNs, err := o.KubeClient()
	if err != nil {
		return nil, "", err
	}
	if o.devNamespace == "" {
		o.devNamespace, _, err = kube.GetDevNamespace(kubeClient, curNs)
	}
	return kubeClient, o.devNamespace, err
}

func (o *CommonOptions) JXClient() (versioned.Interface, string, error) {
	if o.Factory == nil {
		return nil, "", errors.New("command factory is not initialized")
	}
	if o.jxClient == nil {
		jxClient, ns, err := o.Factory.CreateJXClient()
		if err != nil {
			return nil, ns, err
		}
		o.jxClient = jxClient
		if o.currentNamespace == "" {
			o.currentNamespace = ns
		}
	}
	return o.jxClient, o.currentNamespace, nil
}

func (o *CommonOptions) JXClientAndAdminNamespace() (versioned.Interface, string, error) {
	kubeClient, _, err := o.KubeClient()
	if err != nil {
		return nil, "", err
	}
	jxClient, devNs, err := o.JXClientAndDevNamespace()
	if err != nil {
		return nil, "", err
	}

	ns, err := kube.GetAdminNamespace(kubeClient, devNs)
	return jxClient, ns, err
}

func (o *CommonOptions) JXClientAndDevNamespace() (versioned.Interface, string, error) {
	if o.jxClient == nil {
		jxClient, ns, err := o.JXClient()
		if err != nil {
			return nil, ns, err
		}
		o.jxClient = jxClient
		if o.currentNamespace == "" {
			o.currentNamespace = ns
		}
	}
	if o.devNamespace == "" {
		client, ns, err := o.KubeClient()
		if err != nil {
			return nil, "", err
		}
		devNs, _, err := kube.GetDevNamespace(client, ns)
		if err != nil {
			return nil, "", err
		}
		o.devNamespace = devNs
	}
	return o.jxClient, o.devNamespace, nil
}

func (o *CommonOptions) JenkinsClient() (gojenkins.JenkinsClient, error) {
	if o.jenkinsClient == nil {
		kubeClient, ns, err := o.KubeClientAndDevNamespace()
		if err != nil {
			return nil, err
		}

		jenkins, err := o.Factory.CreateJenkinsClient(kubeClient, ns, o.In, o.Out, o.Err)

		if err != nil {
			return nil, err
		}
		o.jenkinsClient = jenkins
	}
	return o.jenkinsClient, nil
}
func (o *CommonOptions) GetJenkinsURL() (string, error) {
	kubeClient, ns, err := o.KubeClient()
	if err != nil {
		return "", err
	}

	return o.Factory.GetJenkinsURL(kubeClient, ns)
}

func (o *CommonOptions) Git() gits.Gitter {
	if o.GitClient == nil {
		o.GitClient = gits.NewGitCLI()
	}
	return o.GitClient
}

func (o *CommonOptions) Helm() helm.Helmer {
	if o.helm == nil {
		helmBinary, noTiller, helmTemplate, err := o.TeamHelmBin()
		if err != nil {
			helmBinary = defaultHelmBin
		}
		featureFlag := "none"
		if helmTemplate {
			featureFlag = "template-mode"
		} else if noTiller {
			featureFlag = "no-tiller-server"
		}
		log.Infof("Using helmBinary %s with feature flag: %s\n", util.ColorInfo(helmBinary), util.ColorInfo(featureFlag))
		helmCLI := helm.NewHelmCLI(helmBinary, helm.V2, "", o.Verbose)
		o.helm = helmCLI
		if helmTemplate {
			kubeClient, ns, _ := o.KubeClient()
			o.helm = helm.NewHelmTemplate(helmCLI, "", kubeClient, ns)
		} else {
			o.helm = helmCLI
		}
		if noTiller {
			o.helm.SetHost(o.tillerAddress())
			o.startLocalTillerIfNotRunning()
		}
	}
	return o.helm
}

func (o *CommonOptions) Kube() kube.Kuber {
	if o.Kuber == nil {
		o.Kuber = kube.NewKubeConfig()
	}
	return o.Kuber
}

func (o *CommonOptions) TeamAndEnvironmentNames() (string, string, error) {
	kubeClient, currentNs, err := o.KubeClient()
	if err != nil {
		return "", "", err
	}
	return kube.GetDevNamespace(kubeClient, currentNs)
}

func (o *CommonOptions) GetImagePullSecrets() []string {
	pullSecrets := strings.Fields(o.PullSecrets)
	return pullSecrets
}

func (o *ServerFlags) addGitServerFlags(cmd *cobra.Command) {
	cmd.Flags().StringVarP(&o.ServerName, optionServerName, "n", "", "The name of the Git server to add a user")
	cmd.Flags().StringVarP(&o.ServerURL, optionServerURL, "u", "", "The URL of the Git server to add a user")
}

// findGitServer finds the Git server from the given flags or returns an error
func (o *CommonOptions) findGitServer(config *auth.AuthConfig, serverFlags *ServerFlags) (*auth.AuthServer, error) {
	return o.findServer(config, serverFlags, "git", "Try creating one via: jx create git server", false)
}

// findIssueTrackerServer finds the issue tracker server from the given flags or returns an error
func (o *CommonOptions) findIssueTrackerServer(config *auth.AuthConfig, serverFlags *ServerFlags) (*auth.AuthServer, error) {
	return o.findServer(config, serverFlags, "issues", "Try creating one via: jx create tracker server", false)
}

// findChatServer finds the chat server from the given flags or returns an error
func (o *CommonOptions) findChatServer(config *auth.AuthConfig, serverFlags *ServerFlags) (*auth.AuthServer, error) {
	return o.findServer(config, serverFlags, "chat", "Try creating one via: jx create chat server", false)
}

// findAddonServer finds the addon server from the given flags or returns an error
func (o *CommonOptions) findAddonServer(config *auth.AuthConfig, serverFlags *ServerFlags, kind string) (*auth.AuthServer, error) {
	return o.findServer(config, serverFlags, kind, "Try creating one via: jx create addon", true)
}

func (o *CommonOptions) findServer(config *auth.AuthConfig, serverFlags *ServerFlags, defaultKind string, missingServerDescription string, lazyCreate bool) (*auth.AuthServer, error) {
	kind := defaultKind
	var server *auth.AuthServer
	if serverFlags.ServerURL != "" {
		server = config.GetServer(serverFlags.ServerURL)
		if server == nil {
			if lazyCreate {
				return config.GetOrCreateServerName(serverFlags.ServerURL, serverFlags.ServerName, kind), nil
			}
			return nil, util.InvalidOption(optionServerURL, serverFlags.ServerURL, config.GetServerURLs())
		}
	}
	if server == nil && serverFlags.ServerName != "" {
		name := serverFlags.ServerName
		if lazyCreate {
			server = config.GetOrCreateServerName(serverFlags.ServerURL, name, kind)
		} else {
			server = config.GetServerByName(name)
		}
		if server == nil {
			return nil, util.InvalidOption(optionServerName, name, config.GetServerNames())
		}
	}
	if server == nil {
		name := config.CurrentServer
		if name != "" && o.BatchMode {
			server = config.GetServerByName(name)
			if server == nil {
				log.Warnf("Current server %s no longer exists\n", name)
			}
		}
	}
	if server == nil && len(config.Servers) == 1 {
		server = config.Servers[0]
	}
	if server == nil && len(config.Servers) > 1 {
		if o.BatchMode {
			return nil, fmt.Errorf("Multiple servers found. Please specify one via the %s option", optionServerName)
		}
		defaultServerName := ""
		if config.CurrentServer != "" {
			s := config.GetServer(config.CurrentServer)
			if s != nil {
				defaultServerName = s.Name
			}
		}
		name, err := util.PickNameWithDefault(config.GetServerNames(), "Pick server to use: ", defaultServerName, o.In, o.Out, o.Err)
		if err != nil {
			return nil, err
		}
		server = config.GetServerByName(name)
		if server == nil {
			return nil, fmt.Errorf("Could not find the server for name %s", name)
		}
	}
	if server == nil {
		return nil, fmt.Errorf("Could not find a %s. %s", kind, missingServerDescription)
	}
	return server, nil
}

func (o *CommonOptions) findService(name string) (string, error) {
	client, ns, err := o.KubeClient()
	if err != nil {
		return "", err
	}
	devNs, _, err := kube.GetDevNamespace(client, ns)
	if err != nil {
		return "", err
	}
	url, err := kube.FindServiceURL(client, ns, name)
	if url == "" {
		url, err = kube.FindServiceURL(client, devNs, name)
	}
	if url == "" {
		names, err := kube.GetServiceNames(client, ns, name)
		if err != nil {
			return "", err
		}
		if len(names) > 1 {
			name, err = util.PickName(names, "Pick service to open: ", o.In, o.Out, o.Err)
			if err != nil {
				return "", err
			}
			if name != "" {
				url, err = kube.FindServiceURL(client, ns, name)
			}
		} else if len(names) == 1 {
			// must have been a filter
			url, err = kube.FindServiceURL(client, ns, names[0])
		}
		if url == "" {
			return "", fmt.Errorf("Could not find URL for service %s in namespace %s", name, ns)
		}
	}
	return url, nil
}

func (o *CommonOptions) findEnvironmentNamespace(envName string) (string, error) {
	client, ns, err := o.KubeClient()
	if err != nil {
		return "", err
	}
	jxClient, _, err := o.JXClient()
	if err != nil {
		return "", err
	}

	devNs, _, err := kube.GetDevNamespace(client, ns)
	if err != nil {
		return "", err
	}

	envMap, envNames, err := kube.GetEnvironments(jxClient, devNs)
	if err != nil {
		return "", err
	}
	env := envMap[envName]
	if env == nil {
		return "", util.InvalidOption(optionEnvironment, envName, envNames)
	}
	answer := env.Spec.Namespace
	if answer == "" {
		return "", fmt.Errorf("Environment %s does not have a Namespace!", envName)
	}
	return answer, nil
}

func (o *CommonOptions) findServiceInNamespace(name string, ns string) (string, error) {
	client, curNs, err := o.KubeClient()
	if err != nil {
		return "", err
	}
	if ns == "" {
		ns = curNs
	}
	url, err := kube.FindServiceURL(client, ns, name)
	if url == "" {
		names, err := kube.GetServiceNames(client, ns, name)
		if err != nil {
			return "", err
		}
		if len(names) > 1 {
			name, err = util.PickName(names, "Pick service to open: ", o.In, o.Out, o.Err)
			if err != nil {
				return "", err
			}
			if name != "" {
				url, err = kube.FindServiceURL(client, ns, name)
			}
		} else if len(names) == 1 {
			// must have been a filter
			url, err = kube.FindServiceURL(client, ns, names[0])
		}
		if url == "" {
			return "", fmt.Errorf("Could not find URL for service %s in namespace %s", name, ns)
		}
	}
	return url, nil
}

func (o *CommonOptions) retry(attempts int, sleep time.Duration, call func() error) (err error) {
	for i := 0; ; i++ {
		err = call()
		if err == nil {
			return
		}

		if i >= (attempts - 1) {
			break
		}

		time.Sleep(sleep)

		log.Infof("retrying after error:%s\n", err)
	}
	return fmt.Errorf("after %d attempts, last error: %s", attempts, err)
}

func (o *CommonOptions) retryQuiet(attempts int, sleep time.Duration, call func() error) (err error) {
	lastMessage := ""
	dot := false

	for i := 0; ; i++ {
		err = call()
		if err == nil {
			if dot {
				log.Blank()
			}
			return
		}

		if i >= (attempts - 1) {
			break
		}

		time.Sleep(sleep)

		message := fmt.Sprintf("retrying after error: %s", err)
		if lastMessage == message {
			log.Info(".")
			dot = true
		} else {
			lastMessage = message
			if dot {
				dot = false
				log.Blank()
			}
			log.Infof("%s\n", lastMessage)
		}
	}
	return fmt.Errorf("after %d attempts, last error: %s", attempts, err)
}

func (o *CommonOptions) retryQuietlyUntilTimeout(timeout time.Duration, sleep time.Duration, call func() error) (err error) {
	timeoutTime := time.Now().Add(timeout)

	lastMessage := ""
	dot := false

	for i := 0; ; i++ {
		err = call()
		if err == nil {
			if dot {
				log.Blank()
			}
			return
		}

		if time.Now().After(timeoutTime) {
			return fmt.Errorf("Timed out after %s, last error: %s", timeout.String(), err)
		}

		time.Sleep(sleep)

		message := fmt.Sprintf("retrying after error: %s", err)
		if lastMessage == message {
			log.Info(".")
			dot = true
		} else {
			lastMessage = message
			if dot {
				dot = false
				log.Blank()
			}
			log.Infof("%s\n", lastMessage)
		}
	}
}

// retryUntilTrueOrTimeout waits until complete is true, an error occurs or the timeout
func (o *CommonOptions) retryUntilTrueOrTimeout(timeout time.Duration, sleep time.Duration, call func() (bool, error)) (err error) {
	timeoutTime := time.Now().Add(timeout)

	for i := 0; ; i++ {
		complete, err := call()
		if complete || err != nil {
			return err
		}
		if time.Now().After(timeoutTime) {
			return fmt.Errorf("Timed out after %s, last error: %s", timeout.String(), err)
		}

		time.Sleep(sleep)
	}
}

func (o *CommonOptions) getJobMap(filter string) (map[string]gojenkins.Job, error) {
	jobMap := map[string]gojenkins.Job{}
	jenkins, err := o.JenkinsClient()
	if err != nil {
		return jobMap, err
	}
	jobs, err := jenkins.GetJobs()
	if err != nil {
		return jobMap, err
	}
	o.addJobs(&jobMap, filter, "", jobs)
	return jobMap, nil
}

func (o *CommonOptions) addJobs(jobMap *map[string]gojenkins.Job, filter string, prefix string, jobs []gojenkins.Job) {
	jenkins, err := o.JenkinsClient()
	if err != nil {
		return
	}

	for _, j := range jobs {
		name := jobName(prefix, &j)
		if IsPipeline(&j) {
			if filter == "" || strings.Contains(name, filter) {
				(*jobMap)[name] = j
				continue
			}
		}
		if j.Jobs != nil {
			o.addJobs(jobMap, filter, name, j.Jobs)
		} else {
			job, err := jenkins.GetJob(name)
			if err == nil && job.Jobs != nil {
				o.addJobs(jobMap, filter, name, job.Jobs)
			}
		}
	}
}
func (o *CommonOptions) tailBuild(jobName string, build *gojenkins.Build) error {
	jenkins, err := o.JenkinsClient()
	if err != nil {
		return nil
	}

	u, err := url.Parse(build.Url)
	if err != nil {
		return err
	}
	buildPath := u.Path
	log.Infof("%s %s\n", "tailing the log of", fmt.Sprintf("%s #%d", jobName, build.Number))
	// TODO Logger
	return jenkins.TailLog(buildPath, o.Out, time.Second, time.Hour*100)
}

func (o *CommonOptions) pickRemoteURL(config *gitcfg.Config) (string, error) {
	surveyOpts := survey.WithStdio(o.In, o.Out, o.Err)
	urls := []string{}
	if config.Remotes != nil {
		for _, r := range config.Remotes {
			if r.URLs != nil {
				for _, u := range r.URLs {
					urls = append(urls, u)
				}
			}
		}
	}
	if len(urls) == 1 {
		return urls[0], nil
	}
	url := ""
	if len(urls) > 1 {
		prompt := &survey.Select{
			Message: "Choose a remote git URL:",
			Options: urls,
		}
		err := survey.AskOne(prompt, &url, nil, surveyOpts)
		if err != nil {
			return "", err
		}
	}
	return url, nil
}

// todo switch to using exposecontroller as a jx plugin
// get existing config from the devNamespace and run exposecontroller in the target environment
func (o *CommonOptions) expose(devNamespace, targetNamespace, password string) error {

	_, err := o.KubeClientCached.CoreV1().Secrets(targetNamespace).Get(kube.SecretBasicAuth, v1.GetOptions{})
	if err != nil {
		data := make(map[string][]byte)

		if password != "" {
			hash := config.HashSha(password)
			data[kube.AUTH] = []byte(fmt.Sprintf("admin:{SHA}%s", hash))
		} else {
			basicAuth, err := o.KubeClientCached.CoreV1().Secrets(devNamespace).Get(kube.SecretBasicAuth, v1.GetOptions{})
			if err != nil {
				return fmt.Errorf("cannot find secret %s in namespace %s: %v", kube.SecretBasicAuth, devNamespace, err)
			}
			data = basicAuth.Data
		}

		sec := &core_v1.Secret{
			Data: data,
			ObjectMeta: v1.ObjectMeta{
				Name: kube.SecretBasicAuth,
			},
		}
		_, err := o.KubeClientCached.CoreV1().Secrets(targetNamespace).Create(sec)
		if err != nil {
			return fmt.Errorf("cannot create secret %s in target namespace %s: %v", kube.SecretBasicAuth, targetNamespace, err)
		}
	}

	ic, err := kube.GetIngressConfig(o.KubeClientCached, devNamespace)
	if err != nil {
		return fmt.Errorf("cannot get existing team exposecontroller config from namespace %s: %v", devNamespace, err)
	}

	err = kube.AnnotateNamespaceServicesWithCertManager(o.KubeClientCached, targetNamespace, ic.Issuer)
	if err != nil {
		return err
	}

	// if targetnamespace is different than dev check if there's any certmanager CRDs, if not check dev and copy any found across
	err = o.copyCertmanagerResources(targetNamespace, ic)
	if err != nil {
		return fmt.Errorf("failed to copy certmanager resources from %s to %s namespace: %v", devNamespace, targetNamespace, err)
	}

	return o.runExposecontroller(devNamespace, targetNamespace, ic)
}

func (o *CommonOptions) exposeService(service, devNamespace, targetNamespace string) error {
	ic, err := kube.GetIngressConfig(o.KubeClientCached, devNamespace)
	if err != nil {
		return fmt.Errorf("cannot get existing team exposecontroller config from namespace %s: %v", devNamespace, err)
	}
	err = kube.AnnotateNamespaceServicesWithCertManager(o.KubeClientCached, targetNamespace, ic.Issuer, service)
	if err != nil {
		return err
	}

	err = o.copyCertmanagerResources(targetNamespace, ic)
	if err != nil {
		return fmt.Errorf("failed to copy certmanager resources from %s to %s namespace: %v", devNamespace, targetNamespace, err)
	}

	return o.runExposecontroller(devNamespace, targetNamespace, ic, service)
}

func (o *CommonOptions) runExposecontroller(devNamespace, targetNamespace string, ic kube.IngressConfig, services ...string) error {

	o.CleanExposecontrollerReources(targetNamespace)

	exValues := []string{
		"config.exposer=" + ic.Exposer,
		"config.domain=" + ic.Domain,
		"config.tlsacme=" + strconv.FormatBool(ic.TLS),
	}

	if !ic.TLS && ic.Issuer != "" {
		exValues = append(exValues, "config.http=true")
	}

	if len(services) > 0 {
		serviceCfg := "config.extravalues.services={"
		for i, service := range services {
			if i > 0 {
				serviceCfg += ","
			}
			serviceCfg += service
		}
		serviceCfg += "}"
		exValues = append(exValues, serviceCfg)
	}

	helmRelease := "expose-" + strings.ToLower(randomdata.SillyName())
	err := o.installChartOptions(InstallChartOptions{
		ReleaseName: helmRelease,
		Chart:       exposecontrollerChart,
		Version:     exposecontrollerVersion,
		Ns:          targetNamespace,
		HelmUpdate:  true,
		SetValues:   exValues,
	})
	if err != nil {
		return fmt.Errorf("exposecontroller deployment failed: %v", err)
	}
	err = kube.WaitForJobToSucceeded(o.KubeClientCached, targetNamespace, exposecontroller, 5*time.Minute)
	if err != nil {
		return fmt.Errorf("failed waiting for exposecontroller job to succeed: %v", err)
	}
	return o.helm.DeleteRelease(targetNamespace, helmRelease, true)

}

// CleanExposecontrollerReources cleans expose controller resources
func (o *CommonOptions) CleanExposecontrollerReources(ns string) {

	// let's not error if nothing to cleanup
	o.KubeClientCached.RbacV1().Roles(ns).Delete(exposecontroller, &metav1.DeleteOptions{})
	o.KubeClientCached.RbacV1().RoleBindings(ns).Delete(exposecontroller, &metav1.DeleteOptions{})
	o.KubeClientCached.RbacV1().ClusterRoleBindings().Delete(exposecontroller, &metav1.DeleteOptions{})
	o.KubeClientCached.CoreV1().ConfigMaps(ns).Delete(exposecontroller, &metav1.DeleteOptions{})
	o.KubeClientCached.CoreV1().ServiceAccounts(ns).Delete(exposecontroller, &metav1.DeleteOptions{})
	o.KubeClientCached.BatchV1().Jobs(ns).Delete(exposecontroller, &metav1.DeleteOptions{})

}

func (o *CommonOptions) getDefaultAdminPassword(devNamespace string) (string, error) {
	basicAuth, err := o.KubeClientCached.CoreV1().Secrets(devNamespace).Get(JXInstallConfig, v1.GetOptions{})
	if err != nil {
		return "", fmt.Errorf("cannot find secret %s in namespace %s: %v", kube.SecretBasicAuth, devNamespace, err)
	}
	adminSecrets := basicAuth.Data[AdminSecretsFile]
	adminConfig := config.AdminSecretsConfig{}

	err = yaml.Unmarshal(adminSecrets, &adminConfig)
	if err != nil {
		return "", err
	}
	return adminConfig.Jenkins.JenkinsSecret.Password, nil
}

func (o *CommonOptions) ensureAddonServiceAvailable(serviceName string) (string, error) {
	present, err := kube.IsServicePresent(o.KubeClientCached, serviceName, o.currentNamespace)
	if err != nil {
		return "", fmt.Errorf("no %s provider service found, are you in your teams dev environment?  Type `jx ns` to switch.", serviceName)
	}
	if present {
		url, err := kube.GetServiceURLFromName(o.KubeClientCached, serviceName, o.currentNamespace)
		if err != nil {
			return "", fmt.Errorf("no %s provider service found, are you in your teams dev environment?  Type `jx ns` to switch.", serviceName)
		}
		return url, nil
	}

	// todo ask if user wants to install addon?
	return "", nil
}

func (o *CommonOptions) copyCertmanagerResources(targetNamespace string, ic kube.IngressConfig) error {
	if ic.TLS {
		err := kube.CleanCertmanagerResources(o.KubeClientCached, targetNamespace, ic)
		if err != nil {
			return fmt.Errorf("failed to create certmanager resources in target namespace %s: %v", targetNamespace, err)
		}
	}

	return nil
}

func (o *CommonOptions) getJobName() string {
	owner := os.Getenv("REPO_OWNER")
	repo := os.Getenv("REPO_NAME")
	branch := os.Getenv("BRANCH_NAME")

	if owner != "" && repo != "" && branch != "" {
		return fmt.Sprintf("%s/%s/%s", owner, repo, branch)
	}

	job := os.Getenv("JOB_NAME")
	if job != "" {
		return job
	}
	return ""
}

func (o *CommonOptions) getBuildNumber() string {
	buildNumber := os.Getenv("JX_BUILD_NUMBER")
	if buildNumber != "" {
		return buildNumber
	}
	buildNumber = os.Getenv("BUILD_NUMBER")
	if buildNumber != "" {
		return buildNumber
	}
	buildID := os.Getenv("BUILD_ID")
	if buildID != "" {
		return buildID
	}
	return ""
}

func (o *CommonOptions) VaultOperatorClient() (vaultoperatorclient.Interface, error) {
	if o.Factory == nil {
		return nil, errors.New("command factory is not initialized")
	}
	if o.vaultOperatorClient == nil {
		vaultOperatorClient, err := o.Factory.CreateVaultOperatorClient()
		if err != nil {
			return nil, err
		}
		o.vaultOperatorClient = vaultOperatorClient
	}
	return o.vaultOperatorClient, nil
}

<<<<<<< HEAD
func (o *CommonOptions) GetIn() terminal.FileReader {
	return o.In
}

func (o *CommonOptions) GetOut() terminal.FileWriter {
	return o.Out
}

func (o *CommonOptions) GetErr() io.Writer {
	return o.Err
=======
func (o *CommonOptions) GetWebHookEndpoint() (string, error) {
	_, _, err := o.JXClient()
	if err != nil {
		return "", errors.Wrap(err, "failed to get jxclient")
	}

	_, _, err = o.KubeClient()
	if err != nil {
		return "", errors.Wrap(err, "failed to get kube client")
	}

	isProwEnabled, err := o.isProw()
	if err != nil {
		return "", err
	}

	ns, _, err := kube.GetDevNamespace(o.KubeClientCached, o.currentNamespace)
	if err != nil {
		return "", err
	}

	var webHookUrl string

	if isProwEnabled {
		baseURL, err := kube.GetServiceURLFromName(o.KubeClientCached, "hook", ns)
		if err != nil {
			return "", err
		}

		webHookUrl = util.UrlJoin(baseURL, "hook")
	} else {
		baseURL, err := kube.GetServiceURLFromName(o.KubeClientCached, "jenkins", ns)
		if err != nil {
			return "", err
		}

		webHookUrl = util.UrlJoin(baseURL, "github-webhook/")
	}

	return webHookUrl, nil
>>>>>>> bedaa902
}<|MERGE_RESOLUTION|>--- conflicted
+++ resolved
@@ -2,14 +2,13 @@
 
 import (
 	"fmt"
+	"github.com/pkg/errors"
 	"io"
 	"net/url"
 	"os"
 	"strconv"
 	"strings"
 	"time"
-
-	"github.com/pkg/errors"
 
 	"github.com/sirupsen/logrus"
 
@@ -904,18 +903,6 @@
 	return o.vaultOperatorClient, nil
 }
 
-<<<<<<< HEAD
-func (o *CommonOptions) GetIn() terminal.FileReader {
-	return o.In
-}
-
-func (o *CommonOptions) GetOut() terminal.FileWriter {
-	return o.Out
-}
-
-func (o *CommonOptions) GetErr() io.Writer {
-	return o.Err
-=======
 func (o *CommonOptions) GetWebHookEndpoint() (string, error) {
 	_, _, err := o.JXClient()
 	if err != nil {
@@ -956,5 +943,16 @@
 	}
 
 	return webHookUrl, nil
->>>>>>> bedaa902
+}
+
+func (o *CommonOptions) GetIn() terminal.FileReader {
+	return o.In
+}
+
+func (o *CommonOptions) GetOut() terminal.FileWriter {
+	return o.Out
+}
+
+func (o *CommonOptions) GetErr() io.Writer {
+	return o.Err
 }